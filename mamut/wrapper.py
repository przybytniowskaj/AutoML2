import logging
import os
import time
from typing import List, Literal, Optional

import joblib
import pandas as pd
from sklearn.base import BaseEstimator, clone
from sklearn.ensemble import VotingClassifier
<<<<<<< HEAD
from sklearn.neighbors import KNeighborsClassifier
from sklearn.model_selection import train_test_split
from sklearn.pipeline import Pipeline
# from xgboost import XGBClassifier
=======
from sklearn.model_selection import train_test_split
from sklearn.pipeline import Pipeline
>>>>>>> f58abf55
from sklearn.preprocessing import LabelEncoder
from xgboost import XGBClassifier

from mamut.preprocessing.preprocessing import Preprocessor

from .evaluation import ModelEvaluator  # noqa
from .model_selection import ModelSelector
from mamut.utils.utils import metric_dict

log = logging.getLogger(__name__)
logging.basicConfig(level=logging.INFO)



class Mamut:
    def __init__(
        self,
        preprocess: bool = True,
        imb_threshold: float = 0.10,
        exclude_models: Optional[List[str]] = None,
        score_metric: Literal[
            "accuracy",
            "precision",
            "recall",
            "f1",
            "balanced_accuracy",
            "jaccard",
            "roc_auc",
        ] = "f1",
        optimization_method: Literal["random_search", "bayes"] = "bayes",
        n_iterations: Optional[int] = 50,
        random_state: Optional[int] = 42,
        **preprocessor_kwargs,
    ):
        self.preprocess = preprocess
        self.imb_threshold = imb_threshold
        self.exclude_models = exclude_models
        self.score_metric = metric_dict[score_metric]
        self.optimization_method = optimization_method
        self.n_iterations = n_iterations
        self.random_state = random_state

        self.preprocessor = Preprocessor(**preprocessor_kwargs) if preprocess else None

        self.le = LabelEncoder()

        self.model_selector = None
        self.X_train = None
        self.X_test = None
        self.y_train = None
        self.y_test = None

<<<<<<< HEAD
        # self.raw_models_: Optional[List[Union[BaseEstimator, XGBClassifier]]] = None
        self.raw_models_ = None
        self.fitted_models_ : Optional[List[Pipeline]] = None
        self.best_model_ : Optional[Pipeline] = None
=======
        self.raw_models_: Optional[List[Union[BaseEstimator, XGBClassifier]]] = None
        self.fitted_models_: Optional[List[Pipeline]] = None
        self.best_model_: Optional[Pipeline] = None
>>>>>>> f58abf55
        self.best_score_ = None
        self.training_summary_ = None

        self.ensemble_: Optional[Pipeline] = None
        self.greedy_ensemble_: Optional[Pipeline] = None
        self.ensemble_models_ = None
        self.imbalanced_ = None

    def fit(self, X: pd.DataFrame, y: pd.Series):
        Mamut._check_categorical(y)
        if y.value_counts(normalize=True).min() < self.imb_threshold:
            self.imbalanced_ = True

        y = self.le.fit_transform(y)

        X_train, X_test, y_train, y_test = train_test_split(
            X, y, test_size=0.2, stratify=y
        )

        if self.preprocess:
            X_train, y_train = self.preprocessor.fit_transform(X_train, y_train)
            X_test = self.preprocessor.transform(X_test)

        self.X_train = X_train
        self.X_test = X_test
        self.y_train = y_train
        self.y_test = y_test

        self.model_selector = ModelSelector(
            X_train,
            y_train,
            X_test,
            y_test,
            exclude_models=self.exclude_models,
            score_metric=self.score_metric,
            optimization_method=self.optimization_method,
            n_iterations=self.n_iterations,
            random_state=self.random_state,
        )

        (
            best_model,
            params_for_best_model,
            score_for_best_model,
            fitted_models,
            training_summary,
        ) = self.model_selector.compare_models()

        self.raw_models_ = fitted_models
        self.fitted_models_ = [
            Pipeline([("preprocessor", self.preprocessor), ("model", model)])
            for model in fitted_models.values()
        ]

        self.best_score_ = score_for_best_model
        # TODO: This works???
        self.best_model_ = Pipeline(
            [("preprocessor", self.preprocessor), ("model", best_model)]
        )
        self.training_summary_ = training_summary

        log.info(f"Best model: {best_model.__class__.__name__}")

        # Models_dir with time signature
        cwd = os.getcwd()
        models_dir = os.path.join(
            cwd,
            "fitted_models",
            str(time.strftime("%Y-%m-%d_%H:%M:%S", time.localtime())),
        )
        os.makedirs(models_dir, exist_ok=True)
        for model in self.fitted_models_:
            model_name = model.named_steps["model"].__class__.__name__
            model_path = os.path.join(models_dir, f"{model_name}.joblib")
            joblib.dump(model, model_path)
            log.info(f"Saved model {model_name} to {model_path}")

        return self.best_model_

    def predict(self, X: pd.DataFrame):
        return self._predict(X)

    def predict_proba(self, X: pd.DataFrame):
        return self._predict(X, proba=True)

    def evaluate(self) -> None:
        self._check_fitted()
<<<<<<< HEAD
        # TODO: Najprawodopodobniej evaluator nie musi zwracać DF, bo to jest w training_report.

        m = KNeighborsClassifier(n_neighbors=5)
        m.fit(self.X_train, self.y_train)
        # TODO: CHANGE, only for debug
        evaluator = ModelEvaluator([m], self.X_test, self.y_test)
=======
        # TODO: Najprawodopodobniej evaluator nie musi zwracać DF, bo to jest w training_report. Powinno to być przeniesi # noqa
        evaluator = ModelEvaluator(self.fitted_models_, self.X_test, self.y_test)
>>>>>>> f58abf55
        # _ = evaluator.evaluate()
        evaluator.evaluate_to_html(self.training_summary_, self.score_metric)
        # evaluator.plot_results()

    def save_best_model(self, path: str) -> None:
        # TODO: Think if necessary (all models are saved in the fitted_models dir)
        self._check_fitted()
        save_path = os.path.join(
            path, f"{self.best_model_.named_steps['model'].__class__.__name__}.joblib"
        )
        joblib.dump(self.best_model_, save_path)
        log.info(f"Saved best model to {save_path}")

    def create_ensemble(self, voting: Literal["soft", "hard"] = "soft") -> Pipeline:
        self._check_fitted()

        ensemble = VotingClassifier(
            estimators=[
                (
                    model.named_steps["model"].__class__.__name__,
                    clone(model.named_steps["model"]),
                )
                for model in self.fitted_models_
            ],
            voting=voting,
        )

        ensemble.fit(self.X_train, self.y_train)
        y_pred = ensemble.predict(self.X_test)
        score = self.score_metric(self.y_test, y_pred)

        self.ensemble_ = Pipeline(
            [("preprocessor", self.preprocessor), ("model", ensemble)]
        )
        log.info(
            f"Created ensemble with all models and voting='{voting}'. "
            f"Ensemble score on test set: {score:.4f} {self.score_metric.__name__}"
        )

        return self.ensemble_

    def create_greedy_ensemble(
        self, n_models: int = 6, voting: Literal["soft", "hard"] = "soft"
    ) -> Pipeline:
        self._check_fitted()

        # Initialize the ensemble with the best model
        ensemble_models = [self.best_model_.named_steps["model"]]
        ensemble_scores = [self.best_score_]

        for _ in range(n_models - 1):
            best_score = 0
            best_model = None

            for model in self.fitted_models_:
                candidate_ensemble = ensemble_models + [model.named_steps["model"]]
                candidate_voting_clf = VotingClassifier(
                    estimators=[
                        (f"model_{i}", clone(m))
                        for i, m in enumerate(candidate_ensemble)
                    ],
                    voting=voting,
                )
                candidate_voting_clf.fit(self.X_train, self.y_train)
                score = self.score_metric(
                    self.y_test, candidate_voting_clf.predict(self.X_test)
                )

                if score > best_score:
                    best_score = score
                    best_model = model.named_steps["model"]

            ensemble_models.append(best_model)
            ensemble_scores.append(best_score)

        ensemble = VotingClassifier(
            estimators=[
                (f"model_{i}", clone(m)) for i, m in enumerate(ensemble_models)
            ],
            voting=voting,
        )
        ensemble.fit(self.X_train, self.y_train)
        y_pred = ensemble.predict(self.X_test)
        score = self.score_metric(self.y_test, y_pred)

        self.ensemble_models_ = ensemble_models
        self.greedy_ensemble_ = Pipeline(
            [("preprocessor", self.preprocessor), ("model", ensemble)]
        )

        log.info(
            f"Created greedy ensemble with voting='{voting}' \n"
            f"and {n_models} models: {[m.__class__.__name__ for m in ensemble_models]} \n"
            f"Ensemble score on test set: {score:.4f} {self.score_metric.__name__}"
        )

        return self.greedy_ensemble_

    def _predict(self, X: pd.DataFrame, proba: bool = False):
        self._check_fitted()
        if proba:
            return self.best_model_.predict_proba(X)
        return self.best_model_.predict(X)

    def _check_fitted(self):
        if not self.best_model_:
            raise RuntimeError(
                "Can't predict because no model has been fitted. "
                "Please call fit() method first."
            )

    @staticmethod
    def _check_categorical(y):
        if pd.api.types.is_float_dtype(y):
            raise ValueError("Target variable must be categorical.")<|MERGE_RESOLUTION|>--- conflicted
+++ resolved
@@ -7,15 +7,12 @@
 import pandas as pd
 from sklearn.base import BaseEstimator, clone
 from sklearn.ensemble import VotingClassifier
-<<<<<<< HEAD
 from sklearn.neighbors import KNeighborsClassifier
 from sklearn.model_selection import train_test_split
 from sklearn.pipeline import Pipeline
 # from xgboost import XGBClassifier
-=======
 from sklearn.model_selection import train_test_split
 from sklearn.pipeline import Pipeline
->>>>>>> f58abf55
 from sklearn.preprocessing import LabelEncoder
 from xgboost import XGBClassifier
 
@@ -68,16 +65,10 @@
         self.y_train = None
         self.y_test = None
 
-<<<<<<< HEAD
         # self.raw_models_: Optional[List[Union[BaseEstimator, XGBClassifier]]] = None
         self.raw_models_ = None
         self.fitted_models_ : Optional[List[Pipeline]] = None
         self.best_model_ : Optional[Pipeline] = None
-=======
-        self.raw_models_: Optional[List[Union[BaseEstimator, XGBClassifier]]] = None
-        self.fitted_models_: Optional[List[Pipeline]] = None
-        self.best_model_: Optional[Pipeline] = None
->>>>>>> f58abf55
         self.best_score_ = None
         self.training_summary_ = None
 
@@ -165,17 +156,13 @@
 
     def evaluate(self) -> None:
         self._check_fitted()
-<<<<<<< HEAD
+
         # TODO: Najprawodopodobniej evaluator nie musi zwracać DF, bo to jest w training_report.
 
         m = KNeighborsClassifier(n_neighbors=5)
         m.fit(self.X_train, self.y_train)
         # TODO: CHANGE, only for debug
         evaluator = ModelEvaluator([m], self.X_test, self.y_test)
-=======
-        # TODO: Najprawodopodobniej evaluator nie musi zwracać DF, bo to jest w training_report. Powinno to być przeniesi # noqa
-        evaluator = ModelEvaluator(self.fitted_models_, self.X_test, self.y_test)
->>>>>>> f58abf55
         # _ = evaluator.evaluate()
         evaluator.evaluate_to_html(self.training_summary_, self.score_metric)
         # evaluator.plot_results()
