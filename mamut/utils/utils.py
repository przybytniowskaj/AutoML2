--- conflicted
+++ resolved
@@ -80,11 +80,7 @@
     "LinearDiscriminantAnalysis": lda_params,
     "RandomForestClassifier": tree_params,
     "SVC": svc_params,
-<<<<<<< HEAD
     #"XGBClassifier": xgb_params,
-=======
-    # "XGBClassifier": xgb_params,
->>>>>>> 15f815d0
     "MLPClassifier": mlp_params,
     "GaussianNB": gnb_params,
     "KNeighborsClassifier": knn_params,
