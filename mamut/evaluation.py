--- conflicted
+++ resolved
@@ -132,7 +132,6 @@
 
     report_template_path: str = os.path.join(os.path.dirname(__file__), "utils")
 
-<<<<<<< HEAD
     def __init__(self,
                  models: dict,
                  # X_test and y_test are preprocessed. X and y are not.
@@ -147,22 +146,6 @@
                  preprocessing_steps_list: List[str] = ["SimpleImputer", "StandardScaler"],
                  excluded_models : List[str] = None,
                  ):
-=======
-    def __init__(
-        self,
-        models: dict,
-        # X_test and y_test are preprocessed. X and y are not.
-        X_test: np.ndarray,
-        y_test: np.ndarray,
-        X: pd.DataFrame,
-        y: pd.Series,
-        optimizer: str,
-        n_trials: int,
-        metric: str,
-        studies: dict,
-        excluded_models: List[str] = None,
-    ):
->>>>>>> c04cc719
 
         self.models = models
         self.X = X
