import base64
import os
import platform
import time
from datetime import datetime
from typing import Callable, List
<<<<<<< HEAD
import base64
import platform

import numpy as np
import optuna
import psutil
=======
>>>>>>> 15f815d0

import matplotlib.pyplot as plt
import numpy as np
import pandas as pd
import psutil
import seaborn as sns
<<<<<<< HEAD
from matplotlib import gridspec
=======
from jinja2 import Environment, FileSystemLoader
>>>>>>> 15f815d0
from sklearn.metrics import (
    accuracy_score,
    balanced_accuracy_score,
    confusion_matrix,
    f1_score,
    jaccard_score,
    precision_score,
    recall_score,
    roc_auc_score,
    roc_curve,
)

from mamut.preprocessing.handlers import handle_outliers
from mamut.utils.utils import model_param_dict, preprocessing_steps


def _get_base64_image(image_path):
    with open(image_path, "rb") as image_file:
        return base64.b64encode(image_file.read()).decode("utf-8")


def _generate_experiment_setup_table():
    system_info = {
        "Machine": platform.machine(),
        "Processor": platform.processor(),
        "System": platform.system(),
        "Release": platform.release(),
        "Version": platform.version(),
        "Python Version": platform.python_version(),
        "RAM (GB)": round(psutil.virtual_memory().total / (1024**3), 2),
        "CPU Cores": psutil.cpu_count(logical=True),
    }

    # Convert the system information to a DataFrame
    df = pd.DataFrame(system_info.items(), columns=["Attribute", "Value"])

    # Convert the DataFrame to an HTML table
    html_table = df.to_html(index=False)

    return html_table


def _generate_dataset_overview(
    X: pd.DataFrame, y: pd.Series
) -> (List[int], pd.DataFrame, pd.DataFrame):
    # Dataset shape
    n_observations, n_features = X.shape

    # Calculate number of rows with any missing values:
    n_rows_missing = X.isnull().any(axis=1).sum()

    # Calculate the number of outliers according to IsolationForest method:
    # TODO: Check if correct
    _, y_new, _ = handle_outliers(X, y, X.columns)
    n_outliers = len(y) - len(y_new)

    dataset_basic_list = [n_observations, n_features, n_rows_missing, n_outliers]

    # Feature summary
    feature_summary = X.dtypes.reset_index()
    feature_summary.columns = ["Feature", "Data Type"]
    feature_summary["Type"] = feature_summary["Data Type"].apply(
        lambda dt: (
            "Categorical"
            if dt == "object" or isinstance(dt, pd.CategoricalDtype)
            else "Numerical"
        )
    )
    if len(feature_summary) > 10:
        feature_summary = feature_summary.head(10)
    feature_summary = feature_summary[["Feature", "Type", "Data Type"]]

    # Class distribution (if target column is provided)
    if not isinstance(y, pd.Series):
        y = pd.Series(y)
    class_distribution = y.value_counts().reset_index()
    class_distribution.columns = ["Class", "Count"]

    return dataset_basic_list, feature_summary, class_distribution


def _generate_preprocessing_steps_list(steps: List[str]) -> str:
    # Initialize a dictionary to hold categorized steps
    categorized_steps = {}

    # Categorize each step
    for step in steps:
        if step in preprocessing_steps:
            category, description = preprocessing_steps[step]
            if category not in categorized_steps:
                categorized_steps[category] = []
            categorized_steps[category].append(
                f"<strong>{step}</strong>: {description}"
            )

    # Generate HTML unordered list with some styling
    html_prep_list = ""
    for category, tools in categorized_steps.items():
        html_prep_list += f"<li style='padding-left: 10px;'><strong>{category}</strong><ul style='list-style-type: '&#x2192'; margin-left: 20px;'>"
        for tool in tools:
            html_prep_list += f"<li>{tool}</li>"
        html_prep_list += "</ul></li>"

    return html_prep_list


def _generate_models_list(excluded_models: List[str]) -> List[str]:
    # Get all available models
    all_models = model_param_dict.keys()
    # Remove excluded models
    available_models = [model for model in all_models if model not in excluded_models]

    return available_models


class ModelEvaluator:

<<<<<<< HEAD
    report_template_path : str = os.path.join(os.path.dirname(__file__), "utils")

    def __init__(self,
                 models: dict,
                 # X_test and y_test are preprocessed. X and y are not.
                 X_test : np.ndarray,
                 y_test : np.ndarray,
                 X : pd.DataFrame,
                 y : pd.Series,
                 optimizer: str,
                 n_trials: int,
                 metric: str,
                 studies: dict,
                 excluded_models : List[str] = None,
                 ):
=======
    report_template_path: str = os.path.join(os.path.dirname(__file__), "utils")

    def __init__(
        self,
        models,
        # X_test and y_test are preprocessed. X and y are not.
        X_test: np.ndarray,
        y_test: np.ndarray,
        X: pd.DataFrame,
        y: pd.Series,
        optimizer: str,
        n_trials: int,
        metric: str,
        excluded_models: List[str] = None,
    ):
>>>>>>> 15f815d0
        self.models = models
        self.X = X
        self.y = y
        self.X_test = X_test
        self.y_test = y_test
        self.optimizer = optimizer
        self.n_trials = n_trials
        self.metric = metric
        self.studies = studies
        self.excluded_models = excluded_models if excluded_models else []

        self.report_output_path = os.path.join(os.getcwd(), "mamut_report")
        self.plot_output_path = os.path.join(self.report_output_path, "plots")

        # Create the report directory it doesn't exist:
        os.makedirs(self.report_output_path, exist_ok=True)
        os.makedirs(self.plot_output_path, exist_ok=True)

<<<<<<< HEAD
        sns.set_context("notebook", font_scale=1.1)
        plt.style.use("fivethirtyeight")
        # Set background color of all plots to #f0f8ff;
        plt.rcParams["axes.facecolor"] = "#f0f8ff"
        plt.rcParams["figure.facecolor"] = "#f0f8ff"
        # Set border color to skyblue
        plt.rcParams["axes.edgecolor"] = "#007bb5"
        plt.rcParams["figure.edgecolor"] = "#007bb5"

    def evaluate(self, training_summary : pd.DataFrame):
=======
    def evaluate(self, training_summary: pd.DataFrame):
>>>>>>> 15f815d0
        return self.evaluate_to_html(training_summary)

    def plot_results(self):
        if not hasattr(self, "results_df"):
            raise ValueError("You need to run evaluate() before plotting results.")
        self._plot_roc_auc_curve()
        self.plot_all_confusion_matrices()

        return

    def _plot_roc_auc_curve(self, training_summary: pd.DataFrame, show: bool = False, save: bool = True) -> None:
        plt.figure(figsize=(10, 6))
        top_3_models = training_summary["Model"].head(3).to_numpy()

        for model_name in top_3_models:
            model = next(m for m in self.models.values() if m.__class__.__name__ == model_name)
            y_pred = model.predict_proba(self.X_test)[:, 1]
            fpr, tpr, thresholds = roc_curve(self.y_test, y_pred)
            auc = roc_auc_score(self.y_test, y_pred)
            plt.plot(fpr, tpr, label=f"{model_name} ROC ({auc:.2f})")

        plt.plot([0, 1], [0, 1], 'k--', lw=2)
        plt.xlim([-0.01, 1.01])
        plt.ylim([-0.01, 1.05])
        plt.xlabel("False Positive Rate", fontsize=14)
        plt.ylabel("True Positive Rate", fontsize=14)
        plt.legend(loc="lower right", fontsize=12)
        plt.tight_layout()

        if show:
            plt.show()
        if save:
            plt.savefig(
                os.path.join(self.plot_output_path, "roc_auc_curve.png"),
                format="png",
                bbox_inches="tight",
            )

        return

        # y_test_bin = label_binarize(self.y_test, classes=list(set(self.y_test)))
        # n_classes = y_test_bin.shape[1]

        # plt.figure(figsize=(10, 8))

        # for model in self.models:
        #     y_score = model.predict(self.X_test)
        #     fpr = dict()
        #     tpr = dict()
        #     roc_auc = dict()
        #     for i in range(n_classes):
        #         fpr[i], tpr[i], _ = roc_curve(y_test_bin[:, i], y_score[:, i])
        #         roc_auc[i] = auc(fpr[i], tpr[i])

        #     colors = cycle(['aqua', 'darkorange', 'cornflowerblue'])
        #     for i, color in zip(range(n_classes), colors):
        #         plt.plot(fpr[i], tpr[i], color=color, lw=2,
        #             label=f'ROC curve of class {i} for {model.__class__.__name__} (area = {roc_auc[i]:0.2f})')

        # plt.plot([0, 1], [0, 1], 'k--', lw=2)
        # plt.xlim([0.0, 1.0])
        # plt.ylim([0.0, 1.05])
        # plt.xlabel('False Positive Rate')
        # plt.ylabel('True Positive Rate')
        # plt.title('Receiver Operating Characteristic (ROC) Curve')
        # plt.legend(loc="lower right")
        # plt.show()

    def _plot_confusion_matrices(self, training_summary: pd.DataFrame, show: bool = False, save: bool = True) -> None:
        fig = plt.figure(figsize=(18, 5))
        top_3_models = training_summary["Model"].head(3).to_numpy()
        # plt.figure(figsize=(24, 8))
        gs = gridspec.GridSpec(1, 3, wspace=0.4)  # Create a grid with 1 row and 3 columns, with space between plots

        for i, model_name in enumerate(top_3_models):
            model = next(m for m in self.models.values() if m.__class__.__name__ == model_name)
            y_pred = model.predict(self.X_test)
            cm = confusion_matrix(self.y_test, y_pred)

            ax = fig.add_subplot(gs[i])
            #plt.subplot(1, 3, i + 1)
            sns.heatmap(cm, annot=True, fmt="d", cmap="Blues", cbar=False, ax=ax)
            plt.title(f"{model_name}", fontsize=14)
            plt.xlabel("Predicted", fontsize=12)
            plt.ylabel("Actual", fontsize=12)

        #plt.subplots_adjust(wspace=0.4)  # Add space between plots
        plt.tight_layout()

        if show:
            plt.show()
        if save:
            plt.savefig(os.path.join(self.plot_output_path, "confusion_matrices.png"), format="png",
                        bbox_inches="tight")

        return

    def _plot_hyperparameter_tuning_history(self, training_summary: pd.DataFrame, show: bool = False,
                                            save: bool = True) -> None:
        top_3_models = training_summary["Model"].head(3).to_numpy()

        for i, model_name in enumerate(top_3_models):
            study = self.studies.get(model_name)
            if study:
                plt.figure(figsize=(6, 5), facecolor="#f0f8ff")
                ax = optuna.visualization.matplotlib.plot_optimization_history(study)
                ax.set_facecolor("#f0f8ff")
                ax.spines['top'].set_color("#007bb5")
                ax.spines['right'].set_color("#007bb5")
                ax.spines['bottom'].set_color("#007bb5")
                ax.spines['left'].set_color("#007bb5")
                ax.grid(color='grey')  # Change grid color to grey
                ax.legend().set_visible(False)  # Remove legend
                plt.title(f"{model_name} Tuning History", fontsize=14)
                plt.xlabel("Trial", fontsize=12)
                plt.ylabel(f"{self.metric} Value", fontsize=12)
                plt.tight_layout()

                if show:
                    plt.show()
                if save:
                    plt.savefig(os.path.join(self.plot_output_path, f"hyperparameter_tuning_history_{i + 1}.png"),
                                format="png", bbox_inches="tight")
                plt.close()

        return

    def evaluate_to_html(
        self,
        training_summary: pd.DataFrame,
    ):
        # Check if the training_summary is a DataFrame and not empty!:
        if (
            training_summary is None
            or not isinstance(training_summary, pd.DataFrame)  # noqa
            or training_summary.empty  # noqa
        ):
            raise ValueError(
                "Can't produce a HTML report because training_summary should be a DataFrame and not empty."
            )

        # Preprocess the training_summary DataFrame:
        training_summary = training_summary.rename(
            columns={
                "model": "Model",
                "accuracy_score": "Accuracy",
                "balanced_accuracy_score": "Balanced Accuracy",
                "precision_score": "Precision",
                "recall_score": "Recall",
                "f1_score": "F1 Score",
                "jaccard_score": "Jaccard Score",
                "roc_auc_score": "ROC AUC",
                "duration": "Training Time [s]",
            }
        )
        # Sort the training_summary DataFrame by the score_metric column
<<<<<<< HEAD
        training_summary = (training_summary.sort_values(by=training_summary.columns[1], ascending=False).reset_index(drop=True))
=======
        training_summary = training_summary.sort_values(
            by=training_summary.columns[1], ascending=False
        ).reset_index()
>>>>>>> 15f815d0

        # Apply the style to the DataFrame
        styled_training_summary = training_summary.style.apply(
            _highlight_first_cell, axis=1
        )

        # Transform summary to HTML:
        training_summary_html = styled_training_summary.to_html()

        # Transform the header image to base64:
        image_header_path = os.path.join(self.report_template_path, "mamut_header.png")
        base64_image = _get_base64_image(image_header_path)

        # Calculate Dataset Overview:
        dataset_basic_list, feature_summary, class_distribution = (
            _generate_dataset_overview(self.X, self.y)
        )

        # Create and save roc_auc_curve as .png file:
        self._plot_roc_auc_curve(training_summary)
        self._plot_confusion_matrices(training_summary)
        self._plot_hyperparameter_tuning_history(training_summary)

        # Load the Jinja2 template placed in report_template_path:
        env = Environment(loader=FileSystemLoader(self.report_template_path))
        template = env.get_template("report_template.html")

        # Render the template with the training_summary and save the HTML file
        time_signature = str(time.strftime(" %d %B %Y, %I:%M %p", time.localtime()))

        html_content = template.render(
            time_signature=time_signature,
            training_summary=training_summary_html,
            image_header=base64_image,
            experiment_setup=_generate_experiment_setup_table(),
            models_evaluated=_generate_models_list(self.excluded_models),
            optimizer=(
                "Tree-structured Parzen Estimator"
                if self.optimizer == "bayes"
                else "Random Search"
            ),
            metric=self.metric,
            n_trials=self.n_trials,
            best_model=training_summary.iloc[0]["Model"],
            basic_dataset_info=dataset_basic_list,
            feature_summary=feature_summary.to_html(index=False),
            class_distribution=class_distribution.to_html(index=False),
            # TODO: Get preprocessing steps from Preprocessor
            preprocessing_list=_generate_preprocessing_steps_list(
                ["SimpleImputer", "StandardScaler"]
            ),
        )

        time_signature = datetime.strptime(time_signature.strip(), "%d %B %Y, %I:%M %p").strftime("%d-%m-%Y_%H-%M")
        with open(os.path.join(self.report_output_path, f"report_{time_signature}.html"), "w") as f:
            f.write(html_content)

        return html_content


def _highlight_first_cell(s):
    return [
        (
            "background-color: yellow"
            if (i == 0 and s.name == 0) or (i == 1 and s.name == 0)
            else ""
        )
        for i in range(len(s))
    ]<|MERGE_RESOLUTION|>--- conflicted
+++ resolved
@@ -4,26 +4,17 @@
 import time
 from datetime import datetime
 from typing import Callable, List
-<<<<<<< HEAD
-import base64
-import platform
-
-import numpy as np
+
 import optuna
-import psutil
-=======
->>>>>>> 15f815d0
 
 import matplotlib.pyplot as plt
 import numpy as np
 import pandas as pd
 import psutil
 import seaborn as sns
-<<<<<<< HEAD
 from matplotlib import gridspec
-=======
+
 from jinja2 import Environment, FileSystemLoader
->>>>>>> 15f815d0
 from sklearn.metrics import (
     accuracy_score,
     balanced_accuracy_score,
@@ -141,8 +132,7 @@
 
 class ModelEvaluator:
 
-<<<<<<< HEAD
-    report_template_path : str = os.path.join(os.path.dirname(__file__), "utils")
+    report_template_path: str = os.path.join(os.path.dirname(__file__), "utils")
 
     def __init__(self,
                  models: dict,
@@ -157,23 +147,7 @@
                  studies: dict,
                  excluded_models : List[str] = None,
                  ):
-=======
-    report_template_path: str = os.path.join(os.path.dirname(__file__), "utils")
-
-    def __init__(
-        self,
-        models,
-        # X_test and y_test are preprocessed. X and y are not.
-        X_test: np.ndarray,
-        y_test: np.ndarray,
-        X: pd.DataFrame,
-        y: pd.Series,
-        optimizer: str,
-        n_trials: int,
-        metric: str,
-        excluded_models: List[str] = None,
-    ):
->>>>>>> 15f815d0
+
         self.models = models
         self.X = X
         self.y = y
@@ -192,7 +166,6 @@
         os.makedirs(self.report_output_path, exist_ok=True)
         os.makedirs(self.plot_output_path, exist_ok=True)
 
-<<<<<<< HEAD
         sns.set_context("notebook", font_scale=1.1)
         plt.style.use("fivethirtyeight")
         # Set background color of all plots to #f0f8ff;
@@ -202,10 +175,7 @@
         plt.rcParams["axes.edgecolor"] = "#007bb5"
         plt.rcParams["figure.edgecolor"] = "#007bb5"
 
-    def evaluate(self, training_summary : pd.DataFrame):
-=======
     def evaluate(self, training_summary: pd.DataFrame):
->>>>>>> 15f815d0
         return self.evaluate_to_html(training_summary)
 
     def plot_results(self):
@@ -362,13 +332,9 @@
             }
         )
         # Sort the training_summary DataFrame by the score_metric column
-<<<<<<< HEAD
-        training_summary = (training_summary.sort_values(by=training_summary.columns[1], ascending=False).reset_index(drop=True))
-=======
         training_summary = training_summary.sort_values(
             by=training_summary.columns[1], ascending=False
         ).reset_index()
->>>>>>> 15f815d0
 
         # Apply the style to the DataFrame
         styled_training_summary = training_summary.style.apply(
