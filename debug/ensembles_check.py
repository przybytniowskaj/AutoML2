import pandas as pd
import sklearn.datasets
from sklearn.metrics import accuracy_score, roc_auc_score
from sklearn.model_selection import train_test_split

from mamut.wrapper import Mamut

if __name__ == "__main__":

    print("Started")
    credit_g = sklearn.datasets.load_breast_cancer()
    X = credit_g.data
    X = pd.DataFrame(X)
    y = credit_g.target
    y = pd.Series(y)
    X_train, X_test, y_train, y_test = train_test_split(X, y, test_size=0.2, stratify=y)
    print("Loaded")

    mamut = Mamut(
        n_iterations=1,
        exclude_models=["SVC", "MLPClassifier", "RandomForestClassifier"],
    )
    print("Initialized")

    mamut.fit(X, y)
    print("Fitted")

<<<<<<< HEAD
    mamut.evaluate()

    # ensemble = mamut.create_greedy_ensemble(voting = "soft")
    # print("Ensemble created")
    # print(type(ensemble))
    # print(accuracy_score(mamut.y_test, ensemble.predict(mamut.X_test)))
    # print(ensemble.named_steps["model"].estimators)
    #
    # ensemble_clone = clone(ensemble)
    # print("Cloned")
    #
    # print("Fitting ensemble by hand")
    # ensemble_clone.fit(X_train, y_train)
    # y_pred = ensemble_clone.predict(X_test)
    # print("ROC AUC Score: ", roc_auc_score(y_test, y_pred))
=======
    best_model = mamut.best_model_
    print(
        f"Best mode ROC AUC Score: {roc_auc_score(y_test, best_model.predict_proba(pd.DataFrame(X_test))[:, 1])}"
    )
    print(
        f"Best mode Accuracy Score: {accuracy_score(y_test, best_model.predict(pd.DataFrame(X_test)))}"
    )

    ensemble = mamut.create_greedy_ensemble(voting="soft")
    print("Ensemble created")
    print(type(ensemble))
    print(accuracy_score(mamut.y_test, ensemble.predict(pd.DataFrame(mamut.X_test))))
    print(ensemble.named_steps["model"].estimators)
>>>>>>> f58abf55

    y_proba = ensemble.predict_proba(pd.DataFrame(mamut.X_test))
    print("ROC AUC Score: ", roc_auc_score(y_test, y_proba[:, 1]))

    # Check X_train and X_test from mamut
    # X_train = mamut.X_train
    # X_test = mamut.X_test
    # y_train = mamut.y_train
    # y_test = mamut.y_test

    # m = LogisticRegression()
    # print("Initialized")
    # print(y_train)
    # m.fit(X_train, y_train)
    # print("Fitted")
    # y_pred = m.predict(X_test)
    # print("ROC AUC Score: ", roc_auc_score(y_test, y_pred))<|MERGE_RESOLUTION|>--- conflicted
+++ resolved
@@ -25,23 +25,9 @@
     mamut.fit(X, y)
     print("Fitted")
 
-<<<<<<< HEAD
+
     mamut.evaluate()
 
-    # ensemble = mamut.create_greedy_ensemble(voting = "soft")
-    # print("Ensemble created")
-    # print(type(ensemble))
-    # print(accuracy_score(mamut.y_test, ensemble.predict(mamut.X_test)))
-    # print(ensemble.named_steps["model"].estimators)
-    #
-    # ensemble_clone = clone(ensemble)
-    # print("Cloned")
-    #
-    # print("Fitting ensemble by hand")
-    # ensemble_clone.fit(X_train, y_train)
-    # y_pred = ensemble_clone.predict(X_test)
-    # print("ROC AUC Score: ", roc_auc_score(y_test, y_pred))
-=======
     best_model = mamut.best_model_
     print(
         f"Best mode ROC AUC Score: {roc_auc_score(y_test, best_model.predict_proba(pd.DataFrame(X_test))[:, 1])}"
@@ -55,7 +41,6 @@
     print(type(ensemble))
     print(accuracy_score(mamut.y_test, ensemble.predict(pd.DataFrame(mamut.X_test))))
     print(ensemble.named_steps["model"].estimators)
->>>>>>> f58abf55
 
     y_proba = ensemble.predict_proba(pd.DataFrame(mamut.X_test))
     print("ROC AUC Score: ", roc_auc_score(y_test, y_proba[:, 1]))
